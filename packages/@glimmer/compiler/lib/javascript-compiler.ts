import { assert } from '@glimmer/util';
import { Stack, DictSet, Option, expect } from '@glimmer/util';
import { AST } from '@glimmer/syntax';
import { CompileOptions } from './template-compiler';
import { isFlushElement, isArgument, isAttribute, isAttrSplat } from '@glimmer/wire-format';
import { Processor, CompilerOps, OpName, Op } from './compiler-ops';
import {
  WireFormat,
  SerializedInlineBlock,
  Statement,
  SerializedTemplateBlock,
  Statements,
  SexpOpcodes,
  Expression,
  Expressions,
} from '@glimmer/interfaces';

export type str = string;
import Core = WireFormat.Core;
export type Params = WireFormat.Core.Params;
export type Hash = WireFormat.Core.Hash;
export type Path = WireFormat.Core.Path;
export type StackValue = WireFormat.Expression | Params | Hash | str;

export abstract class Block {
  public statements: WireFormat.Statement[] = [];

  abstract toJSON(): Object;

  push(statement: WireFormat.Statement) {
    this.statements.push(statement);
  }
}

export class InlineBlock extends Block {
  constructor(public table: AST.BlockSymbols) {
    super();
  }

  toJSON(): SerializedInlineBlock {
    return {
      statements: this.statements,
      parameters: this.table.slots,
    };
  }
}

export class NamedBlock extends InlineBlock {
  constructor(public name: string, table: AST.BlockSymbols) {
    super(table);
  }
}

export class TemplateBlock extends Block {
  public type = 'template';
  public yields = new DictSet<string>();
  public named = new DictSet<string>();
  public blocks: SerializedInlineBlock[] = [];
  public hasEval = false;

  constructor(private symbolTable: AST.Symbols) {
    super();
  }

  push(statement: Statement) {
    this.statements.push(statement);
  }

  toJSON(): SerializedTemplateBlock {
    return {
      symbols: this.symbolTable.symbols,
      statements: this.statements,
      hasEval: this.hasEval,
    };
  }
}

export class ComponentBlock extends Block {
  public attributes: Statements.Attribute[] = [];
  public arguments: Statements.Argument[] = [];
  private inParams = true;
  public positionals: number[] = [];
  public blocks: Array<[string, SerializedInlineBlock]> = [];

  constructor(private tag: string, private table: AST.BlockSymbols, private selfClosing: boolean) {
    super();
  }

  push(statement: Statement) {
    if (this.inParams) {
      if (isFlushElement(statement)) {
        this.inParams = false;
      } else if (isArgument(statement)) {
        this.arguments.push(statement);
      } else if (isAttribute(statement)) {
        this.attributes.push(statement);
      } else if (isAttrSplat(statement)) {
        this.attributes.push(statement);
      } else {
        throw new Error('Compile Error: only parameters allowed before flush-element');
      }
    } else {
      this.statements.push(statement);
    }
  }

  pushBlock(name: string, block: SerializedInlineBlock) {
    this.blocks.push([name, block]);
  }

  toJSON(): [string, Statements.Attribute[], Core.Hash, Core.Blocks] {
    let blocks: Core.Blocks;

    let args = this.arguments;
    let keys = args.map(arg => arg[1]);
    let values = args.map(arg => arg[2]);

    if (this.selfClosing) {
      blocks = null;
    } else if (this.blocks.length > 0) {
      let keys: string[] = [];
      let values: SerializedInlineBlock[] = [];

      for (let i = 0; i < this.blocks.length; i++) {
        let [key, value] = this.blocks[i];
        keys.push(key.slice(1));
        values.push(value);
      }
      blocks = [keys, values];
    } else {
      blocks = [
        ['default'],
        [
          {
            statements: this.statements,
            parameters: this.table.slots,
          },
        ],
      ];
    }

    return [this.tag, this.attributes, [keys, values], blocks];
  }
}

export class Template {
  public block: TemplateBlock;

  constructor(symbols: AST.Symbols) {
    this.block = new TemplateBlock(symbols);
  }

  toJSON(): SerializedTemplateBlock {
    return this.block.toJSON();
  }
}

export type InVariable = number;
export type InOp<K extends keyof CompilerOps<InVariable> = OpName> = Op<
  InVariable,
  CompilerOps<InVariable>,
  K
>;

export default class JavaScriptCompiler
  implements Processor<CompilerOps<number>, void, CompilerOps<void>> {
  static process(opcodes: InOp[], symbols: AST.Symbols, options?: CompileOptions): Template {
    let compiler = new JavaScriptCompiler(opcodes, symbols, options);
    return compiler.process();
  }

  private template: Template;
  private blocks = new Stack<Block>();
  private opcodes: InOp[];
  private values: StackValue[] = [];
  private options: CompileOptions | undefined;

  constructor(opcodes: InOp[], symbols: AST.Symbols, options?: CompileOptions) {
    this.opcodes = opcodes;
    this.template = new Template(symbols);
    this.options = options;
  }

  get currentBlock(): Block {
    return expect(this.blocks.current, 'Expected a block on the stack');
  }

  get currentComponent(): ComponentBlock {
    let block = this.currentBlock;

    if (block instanceof ComponentBlock) {
      return block;
    } else {
      throw new Error(`Expected ComponentBlock on stack, found ${block.constructor.name}`);
    }
  }

  process(): Template {
    this.opcodes.forEach(op => {
      let opcode = op[0];
      let arg = op[1];

      if (!this[opcode]) {
        throw new Error(`unimplemented ${opcode} on JavaScriptCompiler`);
      }
      (this[opcode] as any)(arg);
    });

    return this.template;
  }

  /// Nesting

  startBlock(program: AST.Block) {
    this.startInlineBlock(program.symbols!);
  }

  endBlock() {
    let block = this.endInlineBlock();
    this.template.block.blocks.push(block);
  }

  startProgram() {
    this.blocks.push(this.template.block);
  }

  endProgram() {}

  /// Statements

  text(content: string) {
    this.push([SexpOpcodes.Text, content]);
  }

  append(trusted: boolean) {
    this.push([SexpOpcodes.Append, this.popValue<Expression>(), trusted]);
  }

  comment(value: string) {
    this.push([SexpOpcodes.Comment, value]);
  }

  modifier(name: string) {
    let params = this.popValue<Params>();
    let hash = this.popValue<Hash>();

    this.push([SexpOpcodes.Modifier, name, params, hash]);
  }

  block([name, template, inverse]: [string, number, Option<number>]) {
    let params = this.popValue<Params>();
    let hash = this.popValue<Hash>();

    let blocks = this.template.block.blocks;
    assert(
      typeof template !== 'number' || blocks[template] !== null,
      'missing block in the compiler'
    );
    assert(
      typeof inverse !== 'number' || blocks[inverse] !== null,
      'missing block in the compiler'
    );

    let namedBlocks: Option<Core.Blocks>;

    if (template === null && inverse === null) {
      namedBlocks = null;
    } else if (inverse === null) {
      namedBlocks = [['default'], [blocks[template]]];
    } else {
      namedBlocks = [['default', 'else'], [blocks[template], blocks[inverse]]];
    }

    this.push([SexpOpcodes.Block, name, params, hash, namedBlocks]);
  }

  openComponent(element: AST.ElementNode) {
    let tag =
      this.options && this.options.customizeComponentName
        ? this.options.customizeComponentName(element.tag)
        : element.tag;
    let component = new ComponentBlock(tag, element.symbols!, element.selfClosing);
    this.blocks.push(component);
  }

  openNamedBlock(element: AST.ElementNode) {
    let block: Block = new NamedBlock(element.tag, element.symbols!);
    this.blocks.push(block);
  }

  openSplattedElement(element: AST.ElementNode) {
    let tag = element.tag;

    if (element.blockParams.length > 0) {
      throw new Error(
        `Compile Error: <${element.tag}> is not a component and doesn't support block parameters`
      );
    } else {
      this.push([SexpOpcodes.OpenSplattedElement, tag]);
    }
  }

  openElement(element: AST.ElementNode) {
    let tag = element.tag;

    if (element.blockParams.length > 0) {
      throw new Error(
        `Compile Error: <${element.tag}> is not a component and doesn't support block parameters`
      );
    } else {
      this.push([SexpOpcodes.OpenElement, tag]);
    }
  }

  flushElement() {
    this.push([SexpOpcodes.FlushElement]);
  }

  closeComponent(_element: AST.ElementNode) {
    if (_element.modifiers.length > 0) {
      throw new Error('Compile Error: Element modifiers are not allowed in components');
    }

    let [tag, attrs, args, blocks] = this.endComponent();

    this.push([SexpOpcodes.Component, tag, attrs, args, blocks]);
  }

  closeNamedBlock(_element: AST.ElementNode) {
    let { blocks } = this;
    let block = expect(blocks.pop(), `Expected a named block on the stack`) as NamedBlock;

    this.currentComponent.pushBlock(block.name, block.toJSON());
  }

  closeDynamicComponent(_element: AST.ElementNode) {
    let [, attrs, args, block] = this.endComponent();

    this.push([SexpOpcodes.DynamicComponent, this.popValue<Expression>(), attrs, args, block]);
  }

  closeElement(_element: AST.ElementNode) {
    this.push([SexpOpcodes.CloseElement]);
  }

  staticAttr([name, namespace]: [string, Option<string>]) {
    let value = this.popValue<string>();
    this.push([SexpOpcodes.StaticAttr, name, value, namespace]);
  }

  dynamicAttr([name, namespace]: [string, Option<string>]) {
    let value = this.popValue<Expression>();
    this.push([SexpOpcodes.DynamicAttr, name, value, namespace]);
  }

  componentAttr([name, namespace]: [string, Option<string>]) {
    let value = this.popValue<Expression>();
    this.push([SexpOpcodes.ComponentAttr, name, value, namespace]);
  }

  trustingAttr([name, namespace]: [string, Option<string>]) {
    let value = this.popValue<Expression>();
    this.push([SexpOpcodes.TrustingDynamicAttr, name, value, namespace!]);
  }

  trustingComponentAttr([name, namespace]: [string, Option<string>]) {
    let value = this.popValue<Expression>();
    this.push([SexpOpcodes.TrustingComponentAttr, name, value, namespace!]);
  }

  staticArg(name: str) {
    let value = this.popValue<Expression>();
    this.push([SexpOpcodes.StaticArg, name, value]);
  }

  dynamicArg(name: str) {
    let value = this.popValue<Expression>();
    this.push([SexpOpcodes.DynamicArg, name, value]);
  }

  yield(to: number) {
    let params = this.popValue<Params>();
    this.push([SexpOpcodes.Yield, to, params]);
  }

  attrSplat(to: Option<number>) {
<<<<<<< HEAD
    this.push([SexpOpcodes.AttrSplat, to!]);
=======
    // consume (and disregard) the value pushed for the
    // ...attributes attribute
    this.popValue();
    this.push([Ops.AttrSplat, to!]);
>>>>>>> a233e05f
  }

  debugger(evalInfo: Option<Core.EvalInfo>) {
    this.push([SexpOpcodes.Debugger, evalInfo!]);
    this.template.block.hasEval = true;
  }

  hasBlock(name: number) {
    this.pushValue<Expressions.HasBlock>([SexpOpcodes.HasBlock, name]);
  }

  hasBlockParams(name: number) {
    this.pushValue<Expressions.HasBlockParams>([SexpOpcodes.HasBlockParams, name]);
  }

  partial(evalInfo: Option<Core.EvalInfo>) {
    let params = this.popValue<Params>();
    this.push([SexpOpcodes.Partial, params[0], evalInfo!]);
    this.template.block.hasEval = true;
  }

  /// Expressions

  literal(value: Expressions.Value | undefined) {
    if (value === undefined) {
      this.pushValue<Expressions.Undefined>([SexpOpcodes.Undefined]);
    } else {
      this.pushValue<Expressions.Value>(value);
    }
  }

  unknown(name: string) {
    this.pushValue<Expressions.Unknown>([SexpOpcodes.Unknown, name]);
  }

  get([head, path]: [number, string[]]) {
    this.pushValue<Expressions.Get>([SexpOpcodes.Get, head, path]);
  }

  maybeLocal(path: string[]) {
    this.pushValue<Expressions.MaybeLocal>([SexpOpcodes.MaybeLocal, path]);
  }

  concat() {
    this.pushValue<Expressions.Concat>([SexpOpcodes.Concat, this.popValue<Params>()]);
  }

  helper(name: string) {
    let params = this.popValue<Params>();
    let hash = this.popValue<Hash>();

    this.pushValue<Expressions.Helper>([SexpOpcodes.Helper, name, params, hash]);
  }

  /// Stack Management Opcodes

  prepareArray(size: number) {
    let values: Expression[] = [];

    for (let i = 0; i < size; i++) {
      values.push(this.popValue() as Expression);
    }

    this.pushValue<Params>(values);
  }

  prepareObject(size: number) {
    assert(
      this.values.length >= size,
      `Expected ${size} values on the stack, found ${this.values.length}`
    );

    let keys: string[] = new Array(size);
    let values: Expression[] = new Array(size);

    for (let i = 0; i < size; i++) {
      keys[i] = this.popValue<str>();
      values[i] = this.popValue<Expression>();
    }

    this.pushValue<Hash>([keys, values]);
  }

  /// Utilities

  endComponent(): [string, Statements.Attribute[], Core.Hash, Core.Blocks] {
    let component = this.blocks.pop();
    assert(
      component instanceof ComponentBlock,
      'Compiler bug: endComponent() should end a component'
    );

    return (component as ComponentBlock).toJSON();
  }

  startInlineBlock(symbols: AST.BlockSymbols) {
    let block: Block = new InlineBlock(symbols);
    this.blocks.push(block);
  }

  endInlineBlock(): SerializedInlineBlock {
    let { blocks } = this;
    let block = blocks.pop() as InlineBlock;
    return block.toJSON();
  }

  push(args: Statement) {
    this.currentBlock.push(args);
  }

  pushValue<S extends Expression | Params | Hash>(val: S) {
    this.values.push(val);
  }

  popValue<T extends StackValue>(): T {
    assert(this.values.length, 'No expression found on stack');
    return this.values.pop() as T;
  }
}<|MERGE_RESOLUTION|>--- conflicted
+++ resolved
@@ -384,14 +384,10 @@
   }
 
   attrSplat(to: Option<number>) {
-<<<<<<< HEAD
-    this.push([SexpOpcodes.AttrSplat, to!]);
-=======
     // consume (and disregard) the value pushed for the
     // ...attributes attribute
     this.popValue();
-    this.push([Ops.AttrSplat, to!]);
->>>>>>> a233e05f
+    this.push([SexpOpcodes.AttrSplat, to!]);
   }
 
   debugger(evalInfo: Option<Core.EvalInfo>) {
