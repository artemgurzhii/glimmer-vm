import { TemplateMeta } from '../../wire-format';
import { preprocess } from "@glimmer/syntax";
import TemplateCompiler, { CompileOptions } from "./template-compiler";
import { SerializedTemplateWithLazyBlock, TemplateJavascript, TemplateMeta } from "@glimmer/wire-format";

export interface TemplateIdFn {
  (src: string): string;
}

export interface PrecompileOptions<T extends TemplateMeta> extends CompileOptions<T> {
  id?: TemplateIdFn;
}

declare function require(id: string): any;

const defaultId: () => TemplateIdFn = (() => {
  let idFn: TemplateIdFn;
  return () => {
    if (!idFn) {
      if (typeof require === 'function') {
        try {
          /* tslint:disable:no-require-imports */
          const crypto = require('crypto');
          /* tslint:enable:no-require-imports */
          idFn = src => {
            let hash = crypto.createHash('sha1');
            hash.update(src, 'utf8');
            // trim to 6 bytes of data (2^48 - 1)
            return hash.digest('base64').substring(0,8);
          };
          idFn("test");
        } catch (e) {
          idFn = null;
        }
      }
      if (!idFn) {
        idFn = () => null;
      }
    }
    return idFn;
  };
})();

/*
 * Compile a string into a template javascript string.
 *
 * Example usage:
 *     import { precompile } from '@glimmer/compiler';
 *     import { templateFactory } from 'glimer-runtime';
 *     let templateJs = precompile("Howdy {{name}}");
 *     let factory = templateFactory(new Function("return " + templateJs)());
 *     let template = factory.create(env);
 *
 * @method precompile
 * @param {string} string a Glimmer template string
 * @return {string} a template javascript string
 */
export function precompile<T extends TemplateMeta>(string: string, options?: PrecompileOptions<T>): TemplateJavascript;
export function precompile(string: string, options?: PrecompileOptions<TemplateMeta>): TemplateJavascript {
  let opts = options || {
    id: defaultId(),
<<<<<<< HEAD
    meta: { "<template-meta>": true }
  };
=======
    meta: {}
  } as any as TemplateMeta;
>>>>>>> 27c1db0d
  let ast = preprocess(string, opts);
  let { block, meta } = TemplateCompiler.compile(opts, ast);
  let idFn = opts.id || defaultId();
  let blockJSON = JSON.stringify(block.toJSON());
  let templateJSONObject: SerializedTemplateWithLazyBlock<TemplateMeta> = {
    id: idFn(JSON.stringify(meta) + blockJSON),
    block: blockJSON,
    meta
  };

  // JSON is javascript
  return JSON.stringify(templateJSONObject);
}<|MERGE_RESOLUTION|>--- conflicted
+++ resolved
@@ -59,13 +59,8 @@
 export function precompile(string: string, options?: PrecompileOptions<TemplateMeta>): TemplateJavascript {
   let opts = options || {
     id: defaultId(),
-<<<<<<< HEAD
-    meta: { "<template-meta>": true }
-  };
-=======
     meta: {}
   } as any as TemplateMeta;
->>>>>>> 27c1db0d
   let ast = preprocess(string, opts);
   let { block, meta } = TemplateCompiler.compile(opts, ast);
   let idFn = opts.id || defaultId();
